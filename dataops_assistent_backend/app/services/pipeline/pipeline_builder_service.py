--- conflicted
+++ resolved
@@ -154,16 +154,6 @@
             # Step 8: Dockerize and deploy the pipeline
             build_step = "dockerize_pipeline"
             self.log.info("Dockerizing and deploying the pipeline...")
-<<<<<<< HEAD
-            dockerize_result = await self.dockerize_service.dockerize_pipeline(pipeline_id)
-            if not dockerize_result.get("success"):
-                self.log.error("Dockerization failed.", dockerize_result)
-                return {
-                    "success": False,
-                    "error": "Dockerization failed.",
-                }
-
-=======
             try:
                 dockerize_result = await self.dockerize_service.build_and_test_docker_image(pipeline_id, spec)
                 self.log.info(f"Dockerize result: {dockerize_result}")
@@ -191,7 +181,6 @@
                 )
             else:
                 scheduled_result = {"success": True, "details": "Pipeline set to manual schedule; not added to catalog."}
->>>>>>> 78e604b0
 
             await self.pipeline_registry.update_pipeline(
                 pipeline_id,
@@ -200,32 +189,16 @@
                 }
             )
 
-<<<<<<< HEAD
-            if not scheduled_result.get("success"):
-                self.log.error("Scheduling failed.", scheduled_result)
-                return {
-                    "success": False,
-                    "error": "Scheduling failed.",
-                }
-            # TODO: Step 9: e2e testing
-
-
-=======
             # Step 9: e2e testing
->>>>>>> 78e604b0
             execution_time = (datetime.datetime.now() - start_time).seconds
             message = f"Pipeline created successfully in {execution_time} seconds"
             
-<<<<<<< HEAD
-            response = {
-=======
             self.log.info(message)
             
             return {
                 "pipeline_name": spec.get("pipeline_name"),
                 "pipeline_id": pipeline_id, 
                 "build_steps_completed": build_step,
->>>>>>> 78e604b0
                 "success": True,
                 "spec": spec,
                 "test_result": test_result,
